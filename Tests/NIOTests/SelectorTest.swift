//===----------------------------------------------------------------------===//
//
// This source file is part of the SwiftNIO open source project
//
// Copyright (c) 2017-2018 Apple Inc. and the SwiftNIO project authors
// Licensed under Apache License v2.0
//
// See LICENSE.txt for license information
// See CONTRIBUTORS.txt for the list of SwiftNIO project authors
//
// SPDX-License-Identifier: Apache-2.0
//
//===----------------------------------------------------------------------===//

@testable import NIO
import NIOConcurrencyHelpers
import XCTest

class SelectorTest: XCTestCase {

    func testDeregisterWhileProcessingEvents() throws {
        try assertDeregisterWhileProcessingEvents(closeAfterDeregister: false)
    }

    func testDeregisterAndCloseWhileProcessingEvents() throws {
        try assertDeregisterWhileProcessingEvents(closeAfterDeregister: true)
    }

    private func assertDeregisterWhileProcessingEvents(closeAfterDeregister: Bool) throws {
        struct TestRegistration: Registration {
            var interested: SelectorEventSet
            let socket: Socket
        }

        let selector = try NIO.Selector<TestRegistration>()
        defer {
            XCTAssertNoThrow(try selector.close())
        }

        let socket1 = try Socket(protocolFamily: PF_INET, type: Posix.SOCK_STREAM)
        defer {
            if socket1.isOpen {
                XCTAssertNoThrow(try socket1.close())
            }
        }
        try socket1.setNonBlocking()

        let socket2 = try Socket(protocolFamily: PF_INET, type: Posix.SOCK_STREAM)
        defer {
            if socket2.isOpen {
                XCTAssertNoThrow(try socket2.close())
            }
        }
        try socket2.setNonBlocking()

        let serverSocket = try assertNoThrowWithValue(ServerSocket.bootstrap(protocolFamily: PF_INET,
                                                                             host: "127.0.0.1",
                                                                             port: 0))
        defer {
            XCTAssertNoThrow(try serverSocket.close())
        }
        _ = try socket1.connect(to: serverSocket.localAddress())
        _ = try socket2.connect(to: serverSocket.localAddress())

        let accepted1 = try serverSocket.accept()!
        defer {
            XCTAssertNoThrow(try accepted1.close())
        }
        let accepted2 = try serverSocket.accept()!
        defer {
            XCTAssertNoThrow(try accepted2.close())
        }

        // Register both sockets with .write. This will ensure both are ready when calling selector.whenReady.
        try selector.register(selectable: socket1 , interested: [.reset, .write], makeRegistration: { ev in
            TestRegistration(interested: ev, socket: socket1)
        })

        try selector.register(selectable: socket2 , interested: [.reset, .write], makeRegistration: { ev in
            TestRegistration(interested: ev, socket: socket2)
        })

        var readyCount = 0
        try selector.whenReady(strategy: .block) { ev in
            readyCount += 1
            if socket1 === ev.registration.socket {
                try selector.deregister(selectable: socket2)
                if closeAfterDeregister {
                    try socket2.close()
                }
            } else if socket2 === ev.registration.socket {
                try selector.deregister(selectable: socket1)
                if closeAfterDeregister {
                    try socket1.close()
                }
            } else {
                XCTFail("ev.registration.socket was neither \(socket1) or \(socket2) but \(ev.registration.socket)")
            }
        }
        XCTAssertEqual(1, readyCount)
    }

    private static let testWeDoNotDeliverEventsForPreviouslyClosedChannels_numberOfChannelsToUse = 10
    func testWeDoNotDeliverEventsForPreviouslyClosedChannels() {
        /// We use this class to box mutable values, generally in this test anything boxed should only be read/written
        /// on the event loop `el`.
        class Box<T> {
            init(_ value: T) {
                self._value = value
            }
            private var _value: T
            var value: T {
                get {
                    XCTAssertNotNil(MultiThreadedEventLoopGroup.currentEventLoop)
                    return self._value
                }
                set {
                    XCTAssertNotNil(MultiThreadedEventLoopGroup.currentEventLoop)
                    self._value = newValue
                }
            }
        }
        enum DidNotReadError: Error {
            case didNotReadGotInactive
            case didNotReadGotReadComplete
        }

        /// This handler is inserted in the `ChannelPipeline` that are re-connected. So we're closing a bunch of
        /// channels and (in the same event loop tick) we then connect the same number for which I'm using the
        /// terminology 're-connect' here.
        /// These re-connected channels will re-use the fd numbers of the just closed channels. The interesting thing
        /// is that the `Selector` will still have events buffered for the _closed fds_. Note: the re-connected ones
        /// will end up using the _same_ fds and this test ensures that we're not getting the outdated events. In this
        /// case the outdated events are all `.readEOF`s which manifest as `channelReadComplete`s. If we're delivering
        /// outdated events, they will also happen in the _same event loop tick_ and therefore we do quite a few
        /// assertions that we're either in or not in that interesting event loop tick.
        class HappyWhenReadHandler: ChannelInboundHandler {
            typealias InboundIn = ByteBuffer

            private let didReadPromise: EventLoopPromise<Void>
            private let hasReConnectEventLoopTickFinished: Box<Bool>
            private var didRead: Bool = false

            init(hasReConnectEventLoopTickFinished: Box<Bool>, didReadPromise: EventLoopPromise<Void>) {
                self.didReadPromise = didReadPromise
                self.hasReConnectEventLoopTickFinished = hasReConnectEventLoopTickFinished
            }

            func channelActive(context: ChannelHandlerContext) {
                // we expect these channels to be connected within the re-connect event loop tick
                XCTAssertFalse(self.hasReConnectEventLoopTickFinished.value)
            }

            func channelInactive(context: ChannelHandlerContext) {
                // we expect these channels to be close a while after the re-connect event loop tick
                XCTAssertTrue(self.hasReConnectEventLoopTickFinished.value)
                XCTAssertTrue(self.didRead)
                if !self.didRead {
                    self.didReadPromise.fail(DidNotReadError.didNotReadGotInactive)
                    context.close(promise: nil)
                }
            }

            func channelRead(context: ChannelHandlerContext, data: NIOAny) {
                // we expect these channels to get data only a while after the re-connect event loop tick as it's
                // impossible to get a read notification in the very same event loop tick that you got registered
                XCTAssertTrue(self.hasReConnectEventLoopTickFinished.value)

                XCTAssertFalse(self.didRead)
                var buf = self.unwrapInboundIn(data)
                XCTAssertEqual(1, buf.readableBytes)
                XCTAssertEqual("H", buf.readString(length: 1)!)
                self.didRead = true
                self.didReadPromise.succeed(())
            }

            func channelReadComplete(context: ChannelHandlerContext) {
                // we expect these channels to get data only a while after the re-connect event loop tick as it's
                // impossible to get a read notification in the very same event loop tick that you got registered
                XCTAssertTrue(self.hasReConnectEventLoopTickFinished.value)
                XCTAssertTrue(self.didRead)
                if !self.didRead {
                    self.didReadPromise.fail(DidNotReadError.didNotReadGotReadComplete)
                    context.close(promise: nil)
                }
            }
        }

        /// This handler will wait for all client channels to have come up and for one of them to have received EOF.
        /// (We will see the EOF as they're set to support half-closure). Then, it'll close half of those file
        /// descriptors and open the same number of new ones. The new ones (called re-connected) will share the same
        /// fd numbers as the recently closed ones. That brings us in an interesting situation: There will (very likely)
        /// be `.readEOF` events enqueued for the just closed ones and because the re-connected channels share the same
        /// fd numbers danger looms. The `HappyWhenReadHandler` above makes sure nothing bad happens.
        class CloseEveryOtherAndOpenNewOnesHandler: ChannelInboundHandler {
            typealias InboundIn = ByteBuffer

            private let allChannels: Box<[Channel]>
            private let serverAddress: SocketAddress
            private let everythingWasReadPromise: EventLoopPromise<Void>
            private let hasReConnectEventLoopTickFinished: Box<Bool>

            init(allChannels: Box<[Channel]>,
                 hasReConnectEventLoopTickFinished: Box<Bool>,
                 serverAddress: SocketAddress,
                 everythingWasReadPromise: EventLoopPromise<Void>) {
                self.allChannels = allChannels
                self.serverAddress = serverAddress
                self.everythingWasReadPromise = everythingWasReadPromise
                self.hasReConnectEventLoopTickFinished = hasReConnectEventLoopTickFinished
            }

            func channelActive(context: ChannelHandlerContext) {
                // collect all the channels
                context.channel.getOption(ChannelOptions.allowRemoteHalfClosure).whenSuccess { halfClosureAllowed in
                    precondition(halfClosureAllowed,
                                 "the test configuration is bogus: half-closure is dis-allowed which breaks the setup of this test")
                }
                self.allChannels.value.append(context.channel)
            }

            func userInboundEventTriggered(context: ChannelHandlerContext, event: Any) {
                // this is the `.readEOF` that is triggered by the `ServerHandler`'s `close` calls because our channel
                // supports half-closure
                guard self.allChannels.value.count == SelectorTest.testWeDoNotDeliverEventsForPreviouslyClosedChannels_numberOfChannelsToUse else {
                    return
                }
                // all channels are up, so let's construct the situation we want to be in:
                // 1. let's close half the channels
                // 2. then re-connect (must be synchronous) the same number of channels and we'll get fd number re-use

                context.channel.eventLoop.execute {
                    // this will be run immediately after we processed all `Selector` events so when
                    // `self.hasReConnectEventLoopTickFinished.value` becomes true, we're out of the event loop
                    // tick that is interesting.
                    XCTAssertFalse(self.hasReConnectEventLoopTickFinished.value)
                    self.hasReConnectEventLoopTickFinished.value = true
                }
                XCTAssertFalse(self.hasReConnectEventLoopTickFinished.value)

                let everyOtherIndex = stride(from: 0, to: SelectorTest.testWeDoNotDeliverEventsForPreviouslyClosedChannels_numberOfChannelsToUse, by: 2)
                for f in everyOtherIndex {
                    XCTAssertTrue(self.allChannels.value[f].isActive)
                    // close will succeed synchronously as we're on the right event loop.
                    self.allChannels.value[f].close(promise: nil)
                    XCTAssertFalse(self.allChannels.value[f].isActive)
                }

                // now we have completed stage 1: we freed up a bunch of file descriptor numbers, so let's open
                // some new ones
                var reconnectedChannelsHaveRead: [EventLoopFuture<Void>] = []
                for _ in everyOtherIndex {
                    var hasBeenAdded: Bool = false
                    let p = context.channel.eventLoop.makePromise(of: Void.self)
                    reconnectedChannelsHaveRead.append(p.futureResult)
                    let newChannel = ClientBootstrap(group: context.eventLoop)
                        .channelInitializer { channel in
                            channel.pipeline.addHandler(HappyWhenReadHandler(hasReConnectEventLoopTickFinished: self.hasReConnectEventLoopTickFinished,
                                                                               didReadPromise: p)).map {
                                                                                hasBeenAdded = true
                            }
                        }
                        .connect(to: self.serverAddress)
                        .map { (channel: Channel) -> Void in
                            XCTAssertFalse(self.hasReConnectEventLoopTickFinished.value,
                                           """
                                               This is bad: the connect of the channels to be re-connected has not
                                               completed synchronously.
                                               We assumed that on all platform a UNIX Domain Socket connect is
                                               synchronous but we must be wrong :(.
                                               The good news is: Not everything is lost, this test should also work
                                               if you instead open a regular file (in O_RDWR) and just use this file's
                                               fd with `ClientBootstrap(group: group).withConnectedSocket(fileFD)`.
                                               Sure, a file is not a socket but it's always readable and writable and
                                               that fulfills the requirements we have here.
                                               I still hope this change will never have to be done.
                                               Note: if you changed anything about the pipeline's handler adding/removal
                                               you might also have a bug there.
                                               """)
                    }
                    // just to make sure we got `newChannel` synchronously and we could add our handler to the
                    // pipeline synchronously too.
                    XCTAssertTrue(newChannel.isFulfilled)
                    XCTAssertTrue(hasBeenAdded)
                }

                // if all the new re-connected channels have read, then we're happy here.
                EventLoopFuture.andAllSucceed(reconnectedChannelsHaveRead, on: context.eventLoop)
                    .cascade(to: self.everythingWasReadPromise)
                // let's also remove all the channels so this code will not be triggered again.
                self.allChannels.value.removeAll()
            }

        }

        // all of the following are boxed as we need mutable references to them, they can only be read/written on the
        // event loop `el`.
        let allServerChannels: Box<[Channel]> = Box([])
        let allChannels: Box<[Channel]> = Box([])
        let hasReConnectEventLoopTickFinished: Box<Bool> = Box(false)
        let numberOfConnectedChannels: Box<Int> = Box(0)

        /// This spawns a server, always send a character immediately and after the first
        /// `SelectorTest.numberOfChannelsToUse` have been established, we'll close them all. That will trigger
        /// an `.readEOF` in the connected client channels which will then trigger other interesting things (see above).
        class ServerHandler: ChannelInboundHandler {
            typealias InboundIn = ByteBuffer

            private var number: Int = 0
            private let allServerChannels: Box<[Channel]>
            private let numberOfConnectedChannels: Box<Int>

            init(allServerChannels: Box<[Channel]>, numberOfConnectedChannels: Box<Int>) {
                self.allServerChannels = allServerChannels
                self.numberOfConnectedChannels = numberOfConnectedChannels
            }

            func channelActive(context: ChannelHandlerContext) {
                var buf = context.channel.allocator.buffer(capacity: 1)
                buf.writeString("H")
                context.channel.writeAndFlush(buf, promise: nil)
                self.number += 1
                self.allServerChannels.value.append(context.channel)
                if self.allServerChannels.value.count == SelectorTest.testWeDoNotDeliverEventsForPreviouslyClosedChannels_numberOfChannelsToUse {
                    // just to be sure all of the client channels have connected
                    XCTAssertEqual(SelectorTest.testWeDoNotDeliverEventsForPreviouslyClosedChannels_numberOfChannelsToUse, numberOfConnectedChannels.value)
                    self.allServerChannels.value.forEach { c in
                        c.close(promise: nil)
                    }
                }
            }
        }
        let elg = MultiThreadedEventLoopGroup(numberOfThreads: 1)
        let el = elg.next()
        defer {
            XCTAssertNoThrow(try elg.syncShutdownGracefully())
        }
        XCTAssertNoThrow(try withTemporaryUnixDomainSocketPathName { udsPath in
            let secondServerChannel = try! ServerBootstrap(group: el)
                .childChannelInitializer { channel in
                    channel.pipeline.addHandler(ServerHandler(allServerChannels: allServerChannels,
                                                              numberOfConnectedChannels: numberOfConnectedChannels))
                }
                .bind(to: SocketAddress(unixDomainSocketPath: udsPath))
                .wait()

            let everythingWasReadPromise = el.makePromise(of: Void.self)
            XCTAssertNoThrow(try el.submit { () -> [EventLoopFuture<Channel>] in
                (0..<SelectorTest.testWeDoNotDeliverEventsForPreviouslyClosedChannels_numberOfChannelsToUse).map { (_: Int) in
                    ClientBootstrap(group: el)
                        .channelOption(ChannelOptions.allowRemoteHalfClosure, value: true)
                        .channelInitializer { channel in
                            channel.pipeline.addHandler(CloseEveryOtherAndOpenNewOnesHandler(allChannels: allChannels,
                                                                                             hasReConnectEventLoopTickFinished: hasReConnectEventLoopTickFinished,
                                                                                             serverAddress: secondServerChannel.localAddress!,
                                                                                             everythingWasReadPromise: everythingWasReadPromise))
                        }
                        .connect(to: secondServerChannel.localAddress!)
                        .map { channel in
                            numberOfConnectedChannels.value += 1
                            return channel
                    }
                }
                }.wait().forEach { XCTAssertNoThrow(try $0.wait()) } as Void)
            XCTAssertNoThrow(try everythingWasReadPromise.futureResult.wait())
        })
    }

    func testTimerFDIsLevelTriggered() throws {
        // this is a regression test for https://github.com/apple/swift-nio/issues/872
        let delayToUseInMicroSeconds: Int64 = 100_000 // needs to be much greater than time it takes to EL.execute

        let group = MultiThreadedEventLoopGroup(numberOfThreads: 1)
        defer {
            XCTAssertNoThrow(try group.syncShutdownGracefully())
        }
        class FakeSocket: Socket {
            private let hasBeenClosedPromise: EventLoopPromise<Void>
            init(hasBeenClosedPromise: EventLoopPromise<Void>, descriptor: CInt) throws {
                self.hasBeenClosedPromise = hasBeenClosedPromise
                try super.init(descriptor: descriptor)
            }
            override func close() throws {
                self.hasBeenClosedPromise.succeed(())
                try super.close()
            }
        }
        var socketFDs: [CInt] = [-1, -1]
<<<<<<< HEAD
        let err = socketpair(PF_LOCAL, Posix.SOCK_STREAM, 0, &socketFDs)
        XCTAssertEqual(0, err)
=======
        XCTAssertNoThrow(try Posix.socketpair(domain: PF_LOCAL,
                                              type: Posix.SOCK_STREAM,
                                              protocol: 0,
                                              socketVector: &socketFDs))
>>>>>>> bc661cbb

        let numberFires = Atomic<Int>(value: 0)
        let el = group.next() as! SelectableEventLoop
        let channelHasBeenClosedPromise = el.makePromise(of: Void.self)
        let channel = try SocketChannel(socket: FakeSocket(hasBeenClosedPromise: channelHasBeenClosedPromise,
                                                           descriptor: socketFDs[0]), eventLoop: el)
        let sched = el.scheduleRepeatedTask(initialDelay: .microseconds(delayToUseInMicroSeconds),
                                            delay: .microseconds(delayToUseInMicroSeconds)) { (_: RepeatedTask) in
            _ = numberFires.add(1)
        }
        XCTAssertNoThrow(try el.submit {
            // EL tick 1: this is used to
            //   - actually arm the timer (timerfd_settime)
            //   - set the channel restration up
            if numberFires.load() > 0 {
                print("WARNING: This test hit a race and this result doesn't mean it actually worked." +
                      " This should really only ever happen in very bizarre conditions.")
            }
            channel.interestedEvent = [.readEOF, .reset]
            func workaroundSR9815() {
                channel.registerAlreadyConfigured0(promise: nil)
            }
            workaroundSR9815()
        }.wait())
        usleep(10_000) // this makes this repro very stable
        el.execute {
            // EL tick 2: this is used to
            //   - close one end of the socketpair so that in EL tick 3, we'll see a EPOLLHUP
            //   - sleep `delayToUseInMicroSeconds + 10` so in EL tick 3, we'll also see timerfd fire
            close(socketFDs[1])
            usleep(.init(delayToUseInMicroSeconds))
        }

        // EL tick 3: happens in the background here. We will likely lose the timer signal because of the
        // `deregistrationsHappened` workaround in `Selector.swift` and we expect to pick it up again when we enter
        // `epoll_wait`/`kevent` next. This however only works if the timer event is level triggered.
        assert(numberFires.load() > 5, within: .seconds(1), "timer only fired \(numberFires.load()) times")
        sched.cancel()
        XCTAssertNoThrow(try channelHasBeenClosedPromise.futureResult.wait())
    }
}<|MERGE_RESOLUTION|>--- conflicted
+++ resolved
@@ -386,15 +386,10 @@
             }
         }
         var socketFDs: [CInt] = [-1, -1]
-<<<<<<< HEAD
-        let err = socketpair(PF_LOCAL, Posix.SOCK_STREAM, 0, &socketFDs)
-        XCTAssertEqual(0, err)
-=======
         XCTAssertNoThrow(try Posix.socketpair(domain: PF_LOCAL,
                                               type: Posix.SOCK_STREAM,
                                               protocol: 0,
                                               socketVector: &socketFDs))
->>>>>>> bc661cbb
 
         let numberFires = Atomic<Int>(value: 0)
         let el = group.next() as! SelectableEventLoop
