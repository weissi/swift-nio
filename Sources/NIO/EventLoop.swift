//===----------------------------------------------------------------------===//
//
// This source file is part of the SwiftNIO open source project
//
// Copyright (c) 2017-2018 Apple Inc. and the SwiftNIO project authors
// Licensed under Apache License v2.0
//
// See LICENSE.txt for license information
// See CONTRIBUTORS.txt for the list of SwiftNIO project authors
//
// SPDX-License-Identifier: Apache-2.0
//
//===----------------------------------------------------------------------===//

import NIOConcurrencyHelpers
import Dispatch

/// Returned once a task was scheduled on the `EventLoop` for later execution.
///
/// A `Scheduled` allows the user to either `cancel()` the execution of the scheduled task (if possible) or obtain a reference to the `EventLoopFuture` that
/// will be notified once the execution is complete.
public struct Scheduled<T> {
    private let promise: EventLoopPromise<T>
    private let cancellationTask: () -> Void

    public init(promise: EventLoopPromise<T>, cancellationTask: @escaping () -> Void) {
        self.promise = promise
        promise.futureResult.whenFailure { error in
            guard let err = error as? EventLoopError else {
                return
            }
            if err == .cancelled {
                cancellationTask()
            }
        }
        self.cancellationTask = cancellationTask
    }

    /// Try to cancel the execution of the scheduled task.
    ///
    /// Whether this is successful depends on whether the execution of the task already begun.
    ///  This means that cancellation is not guaranteed.
    public func cancel() {
        promise.fail(error: EventLoopError.cancelled)
    }

    /// Returns the `EventLoopFuture` which will be notified once the execution of the scheduled task completes.
    public var futureResult: EventLoopFuture<T> {
        return promise.futureResult
    }
}

/// Returned once a task was scheduled to be repeatedly executed on the `EventLoop`.
///
/// A `RepeatedTask` allows the user to `cancel()` the repeated scheduling of further tasks.
public final class RepeatedTask {
    private let delay: TimeAmount
    private let eventLoop: EventLoop
    private var scheduled: Scheduled<EventLoopFuture<Void>>?
    private var task: ((RepeatedTask) -> EventLoopFuture<Void>)?

    internal init(interval: TimeAmount, eventLoop: EventLoop, task: @escaping (RepeatedTask) -> EventLoopFuture<Void>) {
        self.delay = interval
        self.eventLoop = eventLoop
        self.task = task
    }

    internal func begin(in delay: TimeAmount) {
        if self.eventLoop.inEventLoop {
            self.begin0(in: delay)
        } else {
            self.eventLoop.execute {
                self.begin0(in: delay)
            }
        }
    }

    private func begin0(in delay: TimeAmount) {
        self.eventLoop.assertInEventLoop()
        guard let task = self.task else {
            return
        }
        self.scheduled = self.eventLoop.scheduleTask(in: delay) {
            task(self)
        }
        self.reschedule()
    }

    /// Try to cancel the execution of the repeated task.
    ///
    /// Whether the execution of the task is immediately canceled depends on whether the execution of a task has already begun.
    ///  This means immediate cancellation is not guaranteed.
    ///
    /// The safest way to cancel is by using the passed reference of `RepeatedTask` inside the task closure.
    public func cancel() {
        if self.eventLoop.inEventLoop {
            self.cancel0()
        } else {
            self.eventLoop.execute {
                self.cancel0()
            }
        }
    }

    private func cancel0() {
        self.eventLoop.assertInEventLoop()
        self.scheduled?.cancel()
        self.scheduled = nil
        self.task = nil
    }

    private func reschedule() {
        self.eventLoop.assertInEventLoop()
        guard let scheduled = self.scheduled else {
            return
        }

        scheduled.futureResult.whenSuccess { future in
            future.whenComplete {
                self.reschedule0()
            }
        }

        scheduled.futureResult.whenFailure { (_: Error) in
            self.cancel0()
        }
    }

    private func reschedule0() {
        self.eventLoop.assertInEventLoop()
        guard self.task != nil else {
            return
        }
        self.scheduled = self.eventLoop.scheduleTask(in: self.delay) {
            // we need to repeat this as we might have been cancelled in the meantime
            guard let task = self.task else {
                return self.eventLoop.makeSucceededFuture(result: ())
            }
            return task(self)
        }
        self.reschedule()
    }
}

/// An iterator over the `EventLoop`s forming an `EventLoopGroup`.
///
/// Usually returned by an `EventLoopGroup`'s `makeIterator()` method.
///
///     let group = MultiThreadedEventLoopGroup(numberOfThreads: 1)
///     group.makeIterator()?.forEach { loop in
///         // Do something with each loop
///     }
///
public struct EventLoopIterator: Sequence, IteratorProtocol {
    public typealias Element = EventLoop
    private var eventLoops: IndexingIterator<[EventLoop]>

    internal init(_ eventLoops: [EventLoop]) {
        self.eventLoops = eventLoops.makeIterator()
    }

    /// Advances to the next `EventLoop` and returns it, or `nil` if no next element exists.
    ///
    /// - returns: The next `EventLoop` if a next element exists; otherwise, `nil`.
    public mutating func next() -> EventLoop? {
        return self.eventLoops.next()
    }
}

/// An EventLoop processes IO / tasks in an endless loop for `Channel`s until it's closed.
///
/// Usually multiple `Channel`s share the same `EventLoop` for processing IO / tasks and so share the same processing `Thread`.
/// For a better understanding of how such an `EventLoop` works internally the following pseudo code may be helpful:
///
/// ```
/// while eventLoop.isOpen {
///     /// Block until there is something to process for 1...n Channels
///     let readyChannels = blockUntilIoOrTasksAreReady()
///     /// Loop through all the Channels
///     for channel in readyChannels {
///         /// Process IO and / or tasks for the Channel.
///         /// This may include things like:
///         ///    - accept new connection
///         ///    - connect to a remote host
///         ///    - read from socket
///         ///    - write to socket
///         ///    - tasks that were submitted via EventLoop methods
///         /// and others.
///         processIoAndTasks(channel)
///     }
/// }
/// ```
///
/// Because an `EventLoop` may be shared between multiple `Channel`s it's important to _NOT_ block while processing IO / tasks. This also includes long running computations which will have the same
/// effect as blocking in this case.
public protocol EventLoop: EventLoopGroup {
    /// Returns `true` if the current `Thread` is the same as the `Thread` that is tied to this `EventLoop`. `false` otherwise.
    var inEventLoop: Bool { get }

    /// Submit a given task to be executed by the `EventLoop`
    func execute(_ task: @escaping () -> Void)

    /// Submit a given task to be executed by the `EventLoop`. Once the execution is complete the returned `EventLoopFuture` is notified.
    ///
    /// - parameters:
    ///     - task: The closure that will be submitted to the `EventLoop` for execution.
    /// - returns: `EventLoopFuture` that is notified once the task was executed.
    func submit<T>(_ task: @escaping () throws -> T) -> EventLoopFuture<T>

    /// Schedule a `task` that is executed by this `SelectableEventLoop` after the given amount of time.
    @discardableResult
    func scheduleTask<T>(in: TimeAmount, _ task: @escaping () throws -> T) -> Scheduled<T>

    /// Checks that this call is run from the `EventLoop`. If this is called from within the `EventLoop` this function
    /// will have no effect, if called from outside the `EventLoop` it will crash the process with a trap.
    func preconditionInEventLoop(file: StaticString, line: UInt)
}

/// Represents a time _interval_.
///
/// - note: `TimeAmount` should not be used to represent a point in time.
public struct TimeAmount {
<<<<<<< HEAD
  
=======
    public typealias Value = Int64

>>>>>>> 305ee981
    /// The nanoseconds representation of the `TimeAmount`.
    public let nanoseconds: Int64

    private init(_ nanoseconds: Int64) {
        self.nanoseconds = nanoseconds
    }

    /// Creates a new `TimeAmount` for the given amount of nanoseconds.
    ///
    /// - parameters:
    ///     - amount: the amount of nanoseconds this `TimeAmount` represents.
    /// - returns: the `TimeAmount` for the given amount.
    public static func nanoseconds(_ amount: Int64) -> TimeAmount {
        return TimeAmount(amount)
    }

    /// Creates a new `TimeAmount` for the given amount of microseconds.
    ///
    /// - parameters:
    ///     - amount: the amount of microseconds this `TimeAmount` represents.
    /// - returns: the `TimeAmount` for the given amount.
    public static func microseconds(_ amount: Int64) -> TimeAmount {
        return TimeAmount(amount * 1000)
    }

    /// Creates a new `TimeAmount` for the given amount of milliseconds.
    ///
    /// - parameters:
    ///     - amount: the amount of milliseconds this `TimeAmount` represents.
    /// - returns: the `TimeAmount` for the given amount.
    public static func milliseconds(_ amount: Int64) -> TimeAmount {
        return TimeAmount(amount * 1000 * 1000)
    }

    /// Creates a new `TimeAmount` for the given amount of seconds.
    ///
    /// - parameters:
    ///     - amount: the amount of seconds this `TimeAmount` represents.
    /// - returns: the `TimeAmount` for the given amount.
    public static func seconds(_ amount: Int64) -> TimeAmount {
        return TimeAmount(amount * 1000 * 1000 * 1000)
    }

    /// Creates a new `TimeAmount` for the given amount of minutes.
    ///
    /// - parameters:
    ///     - amount: the amount of minutes this `TimeAmount` represents.
    /// - returns: the `TimeAmount` for the given amount.
    public static func minutes(_ amount: Int64) -> TimeAmount {
        return TimeAmount(amount * 1000 * 1000 * 1000 * 60)
    }

    /// Creates a new `TimeAmount` for the given amount of hours.
    ///
    /// - parameters:
    ///     - amount: the amount of hours this `TimeAmount` represents.
    /// - returns: the `TimeAmount` for the given amount.
    public static func hours(_ amount: Int64) -> TimeAmount {
        return TimeAmount(amount * 1000 * 1000 * 1000 * 60 * 60)
    }
}

extension TimeAmount: Comparable {
    public static func < (lhs: TimeAmount, rhs: TimeAmount) -> Bool {
        return lhs.nanoseconds < rhs.nanoseconds
    }

    public static func == (lhs: TimeAmount, rhs: TimeAmount) -> Bool {
        return lhs.nanoseconds == rhs.nanoseconds
    }
}

extension EventLoop {
    public func submit<T>(_ task: @escaping () throws -> T) -> EventLoopFuture<T> {
        let promise: EventLoopPromise<T> = makePromise(file: #file, line: #line)

        self.execute {
            do {
                promise.succeed(result: try task())
            } catch let err {
                promise.fail(error: err)
            }
        }

        return promise.futureResult
    }

    /// Creates and returns a new `EventLoopPromise` that will be notified using this `EventLoop` as execution `Thread`.
    public func makePromise<T>(of type: T.Type = T.self, file: StaticString = #file, line: UInt = #line) -> EventLoopPromise<T> {
        return EventLoopPromise<T>(eventLoop: self, file: file, line: line)
    }

    /// Creates and returns a new `EventLoopFuture` that is already marked as failed. Notifications will be done using this `EventLoop` as execution `Thread`.
    ///
    /// - parameters:
    ///     - error: the `Error` that is used by the `EventLoopFuture`.
    /// - returns: a failed `EventLoopFuture`.
    public func makeFailedFuture<T>(error: Error) -> EventLoopFuture<T> {
        return EventLoopFuture<T>(eventLoop: self, error: error, file: "n/a", line: 0)
    }

    /// Creates and returns a new `EventLoopFuture` that is already marked as success. Notifications will be done using this `EventLoop` as execution `Thread`.
    ///
    /// - parameters:
    ///     - result: the value that is used by the `EventLoopFuture`.
    /// - returns: a succeeded `EventLoopFuture`.
    public func makeSucceededFuture<T>(result: T) -> EventLoopFuture<T> {
        return EventLoopFuture<T>(eventLoop: self, result: result, file: "n/a", line: 0)
    }

    public func next() -> EventLoop {
        return self
    }

    public func close() throws {
        // Do nothing
    }

    /// Schedule a repeated task to be executed by the `EventLoop` with a fixed delay between the end and start of each task.
    ///
    /// - parameters:
    ///     - initialDelay: The delay after which the first task is executed.
    ///     - delay: The delay between the end of one task and the start of the next.
    ///     - task: The closure that will be executed.
    /// - return: `RepeatedTask`
    @discardableResult
    public func scheduleRepeatedTask(initialDelay: TimeAmount, delay: TimeAmount, _ task: @escaping (RepeatedTask) throws -> Void) -> RepeatedTask {
        let futureTask: (RepeatedTask) -> EventLoopFuture<Void> = { repeatedTask in
            do {
                try task(repeatedTask)
                return self.makeSucceededFuture(result: ())
            } catch {
                return self.makeFailedFuture(error: error)
            }
        }
        return self.scheduleRepeatedTask(initialDelay: initialDelay, delay: delay, futureTask)
    }

    /// Schedule a repeated task to be executed by the `EventLoop` with a fixed delay between the end and start of each task.
    ///
    /// - parameters:
    ///     - initialDelay: The delay after which the first task is executed.
    ///     - delay: The delay between the end of one task and the start of the next.
    ///     - task: The closure that will be executed.
    /// - return: `RepeatedTask`
    @discardableResult
    public func scheduleRepeatedTask(initialDelay: TimeAmount, delay: TimeAmount, _ task: @escaping (RepeatedTask) -> EventLoopFuture<Void>) -> RepeatedTask {
        let repeated = RepeatedTask(interval: delay, eventLoop: self, task: task)
        repeated.begin(in: initialDelay)
        return repeated
    }

    /// Returns an `EventLoopIterator` over this `EventLoop`.
    ///
    /// - returns: `EventLoopIterator`
    public func makeIterator() -> EventLoopIterator {
        return EventLoopIterator([self])
    }

    /// Checks that this call is run from the EventLoop. If this is called from within the EventLoop this function will
    /// have no effect, if called from outside the EventLoop it will crash the process with a trap if run in debug mode.
    /// In release mode this function never has any effect.
    ///
    /// - note: This is not a customization point so calls to this function can be fully optimized out in release mode.
    @inlinable
    public func assertInEventLoop(file: StaticString = #file, line: UInt = #line) {
        debugOnly {
            self.preconditionInEventLoop(file: file, line: line)
        }
    }

    public func preconditionInEventLoop(file: StaticString = #file, line: UInt = #line) {
        precondition(self.inEventLoop, file: file, line: line)
    }
}

/// Internal representation of a `Registration` to an `Selector`.
///
/// Whenever a `Selectable` is registered to a `Selector` a `Registration` is created internally that is also provided within the
/// `SelectorEvent` that is provided to the user when an event is ready to be consumed for a `Selectable`. As we need to have access to the `ServerSocketChannel`
/// and `SocketChannel` (to dispatch the events) we create our own `Registration` that holds a reference to these.
enum NIORegistration: Registration {
    case serverSocketChannel(ServerSocketChannel, SelectorEventSet)
    case socketChannel(SocketChannel, SelectorEventSet)
    case datagramChannel(DatagramChannel, SelectorEventSet)

    /// The `SelectorEventSet` in which this `NIORegistration` is interested in.
    var interested: SelectorEventSet {
        set {
            switch self {
            case .serverSocketChannel(let c, _):
                self = .serverSocketChannel(c, newValue)
            case .socketChannel(let c, _):
                self = .socketChannel(c, newValue)
            case .datagramChannel(let c, _):
                self = .datagramChannel(c, newValue)
            }
        }
        get {
            switch self {
            case .serverSocketChannel(_, let i):
                return i
            case .socketChannel(_, let i):
                return i
            case .datagramChannel(_, let i):
                return i
            }
        }
    }
}

/// Execute the given closure and ensure we release all auto pools if needed.
private func withAutoReleasePool<T>(_ execute: () throws -> T) rethrows -> T {
    #if os(Linux)
    return try execute()
    #else
    return try autoreleasepool {
        try execute()
    }
    #endif
}

/// The different state in the lifecycle of an `EventLoop`.
private enum EventLoopLifecycleState {
    /// `EventLoop` is open and so can process more work.
    case open
    /// `EventLoop` is currently in the process of closing.
    case closing
    /// `EventLoop` is closed.
    case closed
}

/// `EventLoop` implementation that uses a `Selector` to get notified once there is more I/O or tasks to process.
/// The whole processing of I/O and tasks is done by a `Thread` that is tied to the `SelectableEventLoop`. This `Thread`
/// is guaranteed to never change!
internal final class SelectableEventLoop: EventLoop {
    private let selector: NIO.Selector<NIORegistration>
    private let thread: Thread
    private var scheduledTasks = PriorityQueue<ScheduledTask>(ascending: true)
    private var tasksCopy = ContiguousArray<() -> Void>()

    private let tasksLock = Lock()
    private var lifecycleState: EventLoopLifecycleState = .open

    private let _iovecs: UnsafeMutablePointer<IOVector>
    private let _storageRefs: UnsafeMutablePointer<Unmanaged<AnyObject>>

    let iovecs: UnsafeMutableBufferPointer<IOVector>
    let storageRefs: UnsafeMutableBufferPointer<Unmanaged<AnyObject>>

    // Used for gathering UDP writes.
    private let _msgs: UnsafeMutablePointer<MMsgHdr>
    private let _addresses: UnsafeMutablePointer<sockaddr_storage>
    let msgs: UnsafeMutableBufferPointer<MMsgHdr>
    let addresses: UnsafeMutableBufferPointer<sockaddr_storage>

    /// Creates a new `SelectableEventLoop` instance that is tied to the given `pthread_t`.

    private let promiseCreationStoreLock = Lock()
    private var _promiseCreationStore: [ObjectIdentifier: (file: StaticString, line: UInt)] = [:]
    internal func promiseCreationStoreAdd<T>(future: EventLoopFuture<T>, file: StaticString, line: UInt) {
        precondition(_isDebugAssertConfiguration())
        self.promiseCreationStoreLock.withLock {
            self._promiseCreationStore[ObjectIdentifier(future)] = (file: file, line: line)
        }
    }

    internal func promiseCreationStoreRemove<T>(future: EventLoopFuture<T>) -> (file: StaticString, line: UInt) {
        precondition(_isDebugAssertConfiguration())
        return self.promiseCreationStoreLock.withLock {
            self._promiseCreationStore[ObjectIdentifier(future)]!
        }
    }

    public init(thread: Thread) throws {
        self.selector = try NIO.Selector()
        self.thread = thread
        self._iovecs = UnsafeMutablePointer.allocate(capacity: Socket.writevLimitIOVectors)
        self._storageRefs = UnsafeMutablePointer.allocate(capacity: Socket.writevLimitIOVectors)
        self.iovecs = UnsafeMutableBufferPointer(start: self._iovecs, count: Socket.writevLimitIOVectors)
        self.storageRefs = UnsafeMutableBufferPointer(start: self._storageRefs, count: Socket.writevLimitIOVectors)
        self._msgs = UnsafeMutablePointer.allocate(capacity: Socket.writevLimitIOVectors)
        self._addresses = UnsafeMutablePointer.allocate(capacity: Socket.writevLimitIOVectors)
        self.msgs = UnsafeMutableBufferPointer(start: _msgs, count: Socket.writevLimitIOVectors)
        self.addresses = UnsafeMutableBufferPointer(start: _addresses, count: Socket.writevLimitIOVectors)
        // We will process 4096 tasks per while loop.
        self.tasksCopy.reserveCapacity(4096)
    }

    deinit {
        _iovecs.deallocate()
        _storageRefs.deallocate()
        _msgs.deallocate()
        _addresses.deallocate()
    }

    /// Is this `SelectableEventLoop` still open (ie. not shutting down or shut down)
    internal var isOpen: Bool {
        self.assertInEventLoop()
        return self.lifecycleState == .open
    }

    /// Register the given `SelectableChannel` with this `SelectableEventLoop`. After this point all I/O for the `SelectableChannel` will be processed by this `SelectableEventLoop` until it
    /// is deregistered by calling `deregister`.
    public func register<C: SelectableChannel>(channel: C) throws {
        self.assertInEventLoop()

        // Don't allow registration when we're closed.
        guard self.lifecycleState == .open else {
            throw EventLoopError.shutdown
        }

        try selector.register(selectable: channel.selectable, interested: channel.interestedEvent, makeRegistration: channel.registrationFor(interested:))
    }

    /// Deregister the given `SelectableChannel` from this `SelectableEventLoop`.
    public func deregister<C: SelectableChannel>(channel: C) throws {
        self.assertInEventLoop()
        guard lifecycleState == .open else {
            // It's possible the EventLoop was closed before we were able to call deregister, so just return in this case as there is no harm.
            return
        }
        try selector.deregister(selectable: channel.selectable)
    }

    /// Register the given `SelectableChannel` with this `SelectableEventLoop`. This should be done whenever `channel.interestedEvents` has changed and it should be taken into account when
    /// waiting for new I/O for the given `SelectableChannel`.
    public func reregister<C: SelectableChannel>(channel: C) throws {
        self.assertInEventLoop()
        try selector.reregister(selectable: channel.selectable, interested: channel.interestedEvent)
    }

    public var inEventLoop: Bool {
        return thread.isCurrent
    }

    public func scheduleTask<T>(in: TimeAmount, _ task: @escaping () throws -> T) -> Scheduled<T> {
        let promise: EventLoopPromise<T> = makePromise()
        let task = ScheduledTask({
            do {
                promise.succeed(result: try task())
            } catch let err {
                promise.fail(error: err)
            }
        }, { error in
            promise.fail(error: error)
        },`in`)

        let scheduled = Scheduled(promise: promise, cancellationTask: {
            self.tasksLock.withLockVoid {
                self.scheduledTasks.remove(task)
            }
            self.wakeupSelector()
        })

        schedule0(task)
        return scheduled
    }

    public func execute(_ task: @escaping () -> Void) {
        schedule0(ScheduledTask(task, { error in
            // do nothing
        }, .nanoseconds(0)))
    }

    /// Add the `ScheduledTask` to be executed.
    private func schedule0(_ task: ScheduledTask) {
        tasksLock.withLockVoid {
            scheduledTasks.push(task)
        }
        wakeupSelector()
    }

    /// Wake the `Selector` which means `Selector.whenReady(...)` will unblock.
    private func wakeupSelector() {
        do {
            try selector.wakeup()
        } catch let err {
            fatalError("Error during Selector.wakeup(): \(err)")
        }
    }

    /// Handle the given `SelectorEventSet` for the `SelectableChannel`.
    private func handleEvent<C: SelectableChannel>(_ ev: SelectorEventSet, channel: C) {
        guard channel.selectable.isOpen else {
            return
        }

        // process resets first as they'll just cause the writes to fail anyway.
        if ev.contains(.reset) {
            channel.reset()
        } else {
            if ev.contains(.write) {
                channel.writable()

                guard channel.selectable.isOpen else {
                    return
                }
            }

            if ev.contains(.readEOF) {
                channel.readEOF()
            } else if ev.contains(.read) {
                channel.readable()
            }
        }
    }

    private func currentSelectorStrategy(nextReadyTask: ScheduledTask?) -> SelectorStrategy {
        guard let sched = nextReadyTask else {
            // No tasks to handle so just block. If any tasks were added in the meantime wakeup(...) was called and so this
            // will directly unblock.
            return .block
        }

        let nextReady = sched.readyIn(DispatchTime.now())
        if nextReady <= .nanoseconds(0) {
            // Something is ready to be processed just do a non-blocking select of events.
            return .now
        } else {
            return .blockUntilTimeout(nextReady)
        }
    }

    /// Start processing I/O and tasks for this `SelectableEventLoop`. This method will continue running (and so block) until the `SelectableEventLoop` is closed.
    public func run() throws {
        self.preconditionInEventLoop()
        defer {
            var scheduledTasksCopy = ContiguousArray<ScheduledTask>()
            tasksLock.withLockVoid {
                // reserve the correct capacity so we don't need to realloc later on.
                scheduledTasksCopy.reserveCapacity(scheduledTasks.count)
                while let sched = scheduledTasks.pop() {
                    scheduledTasksCopy.append(sched)
                }
            }

            // Fail all the scheduled tasks.
            for task in scheduledTasksCopy {
                task.fail(error: EventLoopError.shutdown)
            }
        }
        var nextReadyTask: ScheduledTask? = nil
        while lifecycleState != .closed {
            // Block until there are events to handle or the selector was woken up
            /* for macOS: in case any calls we make to Foundation put objects into an autoreleasepool */
            try withAutoReleasePool {
                try selector.whenReady(strategy: currentSelectorStrategy(nextReadyTask: nextReadyTask)) { ev in
                    switch ev.registration {
                    case .serverSocketChannel(let chan, _):
                        self.handleEvent(ev.io, channel: chan)
                    case .socketChannel(let chan, _):
                        self.handleEvent(ev.io, channel: chan)
                    case .datagramChannel(let chan, _):
                        self.handleEvent(ev.io, channel: chan)
                    }
                }
            }

            // We need to ensure we process all tasks, even if a task added another task again
            while true {
                // TODO: Better locking
                tasksLock.withLockVoid {
                    if !scheduledTasks.isEmpty {
                        // We only fetch the time one time as this may be expensive and is generally good enough as if we miss anything we will just do a non-blocking select again anyway.
                        let now = DispatchTime.now()

                        // Make a copy of the tasks so we can execute these while not holding the lock anymore
                        while tasksCopy.count < tasksCopy.capacity, let task = scheduledTasks.peek() {
                            if task.readyIn(now) <= .nanoseconds(0) {
                                scheduledTasks.pop()
                                tasksCopy.append(task.task)
                            } else {
                                nextReadyTask = task
                                break
                            }
                        }
                    } else {
                        // Reset nextReadyTask to nil which means we will do a blocking select.
                        nextReadyTask = nil
                    }
                }

                // all pending tasks are set to occur in the future, so we can stop looping.
                if tasksCopy.isEmpty {
                    break
                }

                // Execute all the tasks that were summited
                for task in tasksCopy {
                    /* for macOS: in case any calls we make to Foundation put objects into an autoreleasepool */
                    withAutoReleasePool {
                        task()
                    }
                }
                // Drop everything (but keep the capacity) so we can fill it again on the next iteration.
                tasksCopy.removeAll(keepingCapacity: true)
            }
        }

        // This EventLoop was closed so also close the underlying selector.
        try self.selector.close()
    }

    fileprivate func close0() throws {
        if inEventLoop {
            self.lifecycleState = .closed
        } else {
            self.execute {
                self.lifecycleState = .closed
            }
        }
    }

    /// Gently close this `SelectableEventLoop` which means we will close all `SelectableChannel`s before finally close this `SelectableEventLoop` as well.
    public func closeGently() -> EventLoopFuture<Void> {
        func closeGently0() -> EventLoopFuture<Void> {
            guard self.lifecycleState == .open else {
                return self.makeFailedFuture(error: EventLoopError.shutdown)
            }
            self.lifecycleState = .closing
            return self.selector.closeGently(eventLoop: self)
        }
        if self.inEventLoop {
            return closeGently0()
        } else {
            let p = self.makePromise(of: Void.self)
            self.execute {
                closeGently0().cascade(promise: p)
            }
            return p.futureResult
        }
    }

    func shutdownGracefully(queue: DispatchQueue, _ callback: @escaping (Error?) -> Void) {
        self.closeGently().map {
            do {
                try self.close0()
                queue.async {
                    callback(nil)
                }
            } catch {
                queue.async {
                    callback(error)
                }
            }
        }.whenFailure { error in
            _ = try? self.close0()
            queue.async {
                callback(error)
            }
        }
    }
}

extension SelectableEventLoop: CustomStringConvertible {
    var description: String {
        return self.tasksLock.withLock {
            return "SelectableEventLoop { selector = \(self.selector), scheduledTasks = \(self.scheduledTasks.description) }"
        }
    }
}


/// Provides an endless stream of `EventLoop`s to use.
public protocol EventLoopGroup: class {
    /// Returns the next `EventLoop` to use.
    func next() -> EventLoop

    /// Shuts down the eventloop gracefully. This function is clearly an outlier in that it uses a completion
    /// callback instead of an EventLoopFuture. The reason for that is that NIO's EventLoopFutures will call back on an event loop.
    /// The virtue of this function is to shut the event loop down. To work around that we call back on a DispatchQueue
    /// instead.
    func shutdownGracefully(queue: DispatchQueue, _ callback: @escaping (Error?) -> Void)

    /// Returns an `EventLoopIterator` over the `EventLoop`s in this `EventLoopGroup`.
    ///
    /// - returns: `EventLoopIterator`
    func makeIterator() -> EventLoopIterator
}

extension EventLoopGroup {
    public func shutdownGracefully(_ callback: @escaping (Error?) -> Void) {
        self.shutdownGracefully(queue: .global(), callback)
    }

    public func syncShutdownGracefully() throws {
        let errorStorageLock = Lock()
        var errorStorage: Error? = nil
        let continuation = DispatchWorkItem {}
        self.shutdownGracefully { error in
            if let error = error {
                errorStorageLock.withLock {
                    errorStorage = error
                }
            }
            continuation.perform()
        }
        continuation.wait()
        try errorStorageLock.withLock {
            if let error = errorStorage {
                throw error
            }
        }
    }
}

/// Called per `Thread` that is created for an EventLoop to do custom initialization of the `Thread` before the actual `EventLoop` is run on it.
typealias ThreadInitializer = (Thread) -> Void

/// An `EventLoopGroup` which will create multiple `EventLoop`s, each tied to its own `Thread`.
///
/// The effect of initializing a `MultiThreadedEventLoopGroup` is to spawn `numberOfThreads` fresh threads which will
/// all run their own `EventLoop`. Those threads will not be shut down until `shutdownGracefully` or
/// `syncShutdownGracefully` is called.
///
/// - note: It's good style to call `MultiThreadedEventLoopGroup.shutdownGracefully` or
///         `MultiThreadedEventLoopGroup.syncShutdownGracefully` when you no longer need this `EventLoopGroup`. In
///         many cases that is just before your program exits.
/// - warning: Unit tests often spawn one `MultiThreadedEventLoopGroup` per unit test to force isolation between the
///            tests. In those cases it's important to shut the `MultiThreadedEventLoopGroup` down at the end of the
///            test. A good place to start a `MultiThreadedEventLoopGroup` is the `setUp` method of your `XCTestCase`
///            subclass, a good place to shut it down is the `tearDown` method.
final public class MultiThreadedEventLoopGroup: EventLoopGroup {

    private static let threadSpecificEventLoop = ThreadSpecificVariable<SelectableEventLoop>()

    private let index = Atomic<Int>(value: 0)
    private let eventLoops: [SelectableEventLoop]

    private static func setupThreadAndEventLoop(name: String, initializer: @escaping ThreadInitializer)  -> SelectableEventLoop {
        let lock = Lock()
        /* the `loopUpAndRunningGroup` is done by the calling thread when the EventLoop has been created and was written to `_loop` */
        let loopUpAndRunningGroup = DispatchGroup()

        /* synchronised by `lock` */
        var _loop: SelectableEventLoop! = nil

        loopUpAndRunningGroup.enter()
        Thread.spawnAndRun(name: name) { t in
            initializer(t)

            do {
                /* we try! this as this must work (just setting up kqueue/epoll) or else there's not much we can do here */
                let l = try! SelectableEventLoop(thread: t)
                threadSpecificEventLoop.currentValue = l
                defer {
                    threadSpecificEventLoop.currentValue = nil
                }
                lock.withLock {
                    _loop = l
                }
                loopUpAndRunningGroup.leave()
                try l.run()
            } catch let err {
                fatalError("unexpected error while executing EventLoop \(err)")
            }
        }
        loopUpAndRunningGroup.wait()
        return lock.withLock { _loop }
    }

    /// Creates a `MultiThreadedEventLoopGroup` instance which uses `numberOfThreads`.
    ///
    /// - note: Don't forget to call `shutdownGracefully` or `syncShutdownGracefully` when you no longer need this
    ///         `EventLoopGroup`. If you forget to shut the `EventLoopGroup` down you will leak `numberOfThreads`
    ///         (kernel) threads which are costly resources. This is especially important in unit tests where one
    ///         `MultiThreadedEventLoopGroup` is started per test case.
    ///
    /// - arguments:
    ///     - numberOfThreads: The number of `Threads` to use.
    public convenience init(numberOfThreads: Int) {
        let initializers: [ThreadInitializer] = Array(repeating: { _ in }, count: numberOfThreads)
        self.init(threadInitializers: initializers)
    }
    
    /// Creates a `MultiThreadedEventLoopGroup` instance which uses the given `ThreadInitializer`s. One `Thread` per `ThreadInitializer` is created and used.
    ///
    /// - arguments:
    ///     - threadInitializers: The `ThreadInitializer`s to use.
    internal init(threadInitializers: [ThreadInitializer]) {
        var idx = 0
        self.eventLoops = threadInitializers.map { initializer in
            // Maximum name length on linux is 16 by default.
            let ev = MultiThreadedEventLoopGroup.setupThreadAndEventLoop(name: "NIO-ELT-#\(idx)", initializer: initializer)
            idx += 1
            return ev
        }
    }

    /// Returns the `EventLoop` for the calling thread.
    ///
    /// - returns: The current `EventLoop` for the calling thread or `nil` if none is assigned to the thread.
    public static var currentEventLoop: EventLoop? {
        return threadSpecificEventLoop.currentValue
    }

    /// Returns an `EventLoopIterator` over the `EventLoop`s in this `MultiThreadedEventLoopGroup`.
    ///
    /// - returns: `EventLoopIterator`
    public func makeIterator() -> EventLoopIterator {
        return EventLoopIterator(self.eventLoops)
    }

    public func next() -> EventLoop {
        return eventLoops[abs(index.add(1) % eventLoops.count)]
    }

    internal func unsafeClose() throws {
        for loop in eventLoops {
            // TODO: Should we log this somehow or just rethrow the first error ?
            try loop.close0()
        }
    }

    /// Shut this `MultiThreadedEventLoopGroup` down which causes the `EventLoop`s and their associated threads to be
    /// shut down and release their resources.
    ///
    /// - parameters:
    ///    - queue: The `DispatchQueue` to run `handler` on when the shutdown operation completes.
    ///    - handler: The handler which is called after the shutdown operation completes. The parameter will be `nil`
    ///               on success and contain the `Error` otherwise.
    public func shutdownGracefully(queue: DispatchQueue, _ handler: @escaping (Error?) -> Void) {
        // This method cannot perform its final cleanup using EventLoopFutures, because it requires that all
        // our event loops still be alive, and they may not be. Instead, we use Dispatch to manage
        // our shutdown signaling, and then do our cleanup once the DispatchQueue is empty.
        let g = DispatchGroup()
        let q = DispatchQueue(label: "nio.shutdownGracefullyQueue", target: queue)
        var error: Error? = nil

        for loop in self.eventLoops {
            g.enter()
            loop.closeGently().mapIfError { err in
                q.sync { error = err }
            }.whenComplete {
                g.leave()
            }
        }

        g.notify(queue: q) {
            let failure = self.eventLoops.map { try? $0.close0() }.filter { $0 == nil }.count > 0

            // TODO: For Swift NIO 2.0 we should join in the threads used by the EventLoop before invoking the callback
            //       to ensure they're really gone (#581).
            if failure {
                error = EventLoopError.shutdownFailed
            }

            handler(error)
        }
    }
}

private final class ScheduledTask {
    let task: () -> Void
    private let failFn: (Error) ->()
    private let readyTime: Int64

    init(_ task: @escaping () -> Void, _ failFn: @escaping (Error) -> Void, _ time: TimeAmount) {
        self.task = task
        self.failFn = failFn
        self.readyTime = time.nanoseconds + Int64(DispatchTime.now().uptimeNanoseconds)
    }

    func readyIn(_ t: DispatchTime) -> TimeAmount {
        if readyTime < t.uptimeNanoseconds {
            return .nanoseconds(0)
        }
        return .nanoseconds(readyTime - Int64(t.uptimeNanoseconds))
    }

    func fail(error: Error) {
        failFn(error)
    }
}

extension ScheduledTask: CustomStringConvertible {
    var description: String {
        return "ScheduledTask(readyTime: \(self.readyTime))"
    }
}

extension ScheduledTask: Comparable {
    public static func < (lhs: ScheduledTask, rhs: ScheduledTask) -> Bool {
        return lhs.readyTime < rhs.readyTime
    }

    public static func == (lhs: ScheduledTask, rhs: ScheduledTask) -> Bool {
        return lhs === rhs
    }
}

/// Different `Error`s that are specific to `EventLoop` operations / implementations.
public enum EventLoopError: Error {
    /// An operation was executed that is not supported by the `EventLoop`
    case unsupportedOperation

    /// An scheduled task was cancelled.
    case cancelled

    /// The `EventLoop` was shutdown already.
    case shutdown

    /// Shutting down the `EventLoop` failed.
    case shutdownFailed
}<|MERGE_RESOLUTION|>--- conflicted
+++ resolved
@@ -220,12 +220,8 @@
 ///
 /// - note: `TimeAmount` should not be used to represent a point in time.
 public struct TimeAmount {
-<<<<<<< HEAD
-  
-=======
     public typealias Value = Int64
 
->>>>>>> 305ee981
     /// The nanoseconds representation of the `TimeAmount`.
     public let nanoseconds: Int64
 
